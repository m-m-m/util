language: java

jdk:
<<<<<<< HEAD
  - oraclejdk8
  - openjdk11
=======
  - openjdk8
>>>>>>> 016282f9

script: mvn install

sudo: false

cache:
  directories:
    - $HOME/.m2

branches:
  except:
    - gh-pages

notifications:
  email:
    - joerg.hohwiller@googlemail.com<|MERGE_RESOLUTION|>--- conflicted
+++ resolved
@@ -1,12 +1,8 @@
 language: java
 
 jdk:
-<<<<<<< HEAD
-  - oraclejdk8
+  - openjdk8
   - openjdk11
-=======
-  - openjdk8
->>>>>>> 016282f9
 
 script: mvn install
 
