<?xml version="1.0" encoding="UTF-8"?>
<project xmlns="http://maven.apache.org/POM/4.0.0" xmlns:xsi="http://www.w3.org/2001/XMLSchema-instance"
  xsi:schemaLocation="http://maven.apache.org/POM/4.0.0 http://maven.apache.org/xsd/maven-4.0.0.xsd">
  <modelVersion>4.0.0</modelVersion>
  <parent>
    <groupId>net.sf.m-m-m</groupId>
    <artifactId>mmm</artifactId>
<<<<<<< HEAD
    <version>2.0.2</version>
=======
    <version>2.1.0</version>
>>>>>>> ed5b2d75
    <relativePath>../parent/pom.xml</relativePath>
  </parent>
  <artifactId>mmm-util</artifactId>
  <version>dev-SNAPSHOT</version>
  <packaging>pom</packaging>
  <name>${project.artifactId}</name>
  <description>Reusable utilities for general purpose.</description>
  <url>http://m-m-m.sourceforge.net/</url>

  <properties>
    <java.version>1.8</java.version>
    <!-- Internal project versions -->
    <net.sf.mmm.l10n.version>1.4.0</net.sf.mmm.l10n.version>
    <net.sf.mmm.util.version>8.5.0.beta1-SNAPSHOT</net.sf.mmm.util.version>
  </properties>

  <modules>
    <module>bom</module>
    <module>modules</module>
  </modules>  

  <issueManagement>
    <system>GitHub</system>
    <url>http://github.com/m-m-m/util/issues</url>
  </issueManagement>
  <scm>
    <connection>scm:git:git@github.com:m-m-m/util.git</connection>
    <developerConnection>scm:git:git@github.com:m-m-m/util.git</developerConnection>
    <url>https://github.com/m-m-m/util/tree/master</url>
    <tag/>
  </scm>
</project><|MERGE_RESOLUTION|>--- conflicted
+++ resolved
@@ -5,11 +5,7 @@
   <parent>
     <groupId>net.sf.m-m-m</groupId>
     <artifactId>mmm</artifactId>
-<<<<<<< HEAD
-    <version>2.0.2</version>
-=======
     <version>2.1.0</version>
->>>>>>> ed5b2d75
     <relativePath>../parent/pom.xml</relativePath>
   </parent>
   <artifactId>mmm-util</artifactId>
