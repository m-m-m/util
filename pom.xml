<?xml version="1.0" encoding="UTF-8"?>
<project xmlns="http://maven.apache.org/POM/4.0.0" xmlns:xsi="http://www.w3.org/2001/XMLSchema-instance"
  xsi:schemaLocation="http://maven.apache.org/POM/4.0.0 http://maven.apache.org/xsd/maven-4.0.0.xsd">
  <modelVersion>4.0.0</modelVersion>
  <parent>
    <groupId>net.sf.m-m-m</groupId>
    <artifactId>mmm</artifactId>
    <version>2.3.0</version>
    <relativePath>../parent/pom.xml</relativePath>
  </parent>
  <artifactId>mmm-util</artifactId>
  <version>dev-SNAPSHOT</version>
  <packaging>pom</packaging>
  <name>${project.artifactId}</name>
  <description>Reusable utilities for general purpose.</description>
  <url>http://m-m-m.sourceforge.net/</url>

  <properties>
    <java.version>1.8</java.version>
    <!-- Internal project versions -->
    <net.sf.mmm.l10n.version>1.6.0</net.sf.mmm.l10n.version>
<<<<<<< HEAD
    <net.sf.mmm.util.version>8.6.0-SNAPSHOT</net.sf.mmm.util.version>
=======
    <net.sf.mmm.util.version>7.6.0-SNAPSHOT</net.sf.mmm.util.version>
    <mmm.repository>util</mmm.repository>
>>>>>>> 9fe51ed5
  </properties>

  <modules>
    <module>bom</module>
    <module>modules</module>
  </modules>

  <profiles>
    <profile>
      <id>mmm.no.manual.tests</id>
      <activation>
        <property>
          <name>env.CI</name>
          <value>true</value>
        </property>
      </activation>      
      <build>
        <plugins>
          <plugin>
            <groupId>org.apache.maven.plugins</groupId>
            <artifactId>maven-surefire-plugin</artifactId>
            <configuration>
              <excludedGroups>net.sf.mmm.test.TestCategoryManual</excludedGroups>
            </configuration>
          </plugin>
        </plugins>
      </build>      
    </profile>
  </profiles>
</project><|MERGE_RESOLUTION|>--- conflicted
+++ resolved
@@ -19,12 +19,8 @@
     <java.version>1.8</java.version>
     <!-- Internal project versions -->
     <net.sf.mmm.l10n.version>1.6.0</net.sf.mmm.l10n.version>
-<<<<<<< HEAD
     <net.sf.mmm.util.version>8.6.0-SNAPSHOT</net.sf.mmm.util.version>
-=======
-    <net.sf.mmm.util.version>7.6.0-SNAPSHOT</net.sf.mmm.util.version>
     <mmm.repository>util</mmm.repository>
->>>>>>> 9fe51ed5
   </properties>
 
   <modules>
