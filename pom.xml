<?xml version="1.0" encoding="UTF-8"?>
<project xmlns="http://maven.apache.org/POM/4.0.0" xmlns:xsi="http://www.w3.org/2001/XMLSchema-instance"
  xsi:schemaLocation="http://maven.apache.org/POM/4.0.0 http://maven.apache.org/xsd/maven-4.0.0.xsd">
  <modelVersion>4.0.0</modelVersion>
  <parent>
    <groupId>net.sf.m-m-m</groupId>
    <artifactId>mmm</artifactId>
    <version>2.4.0</version>
    <relativePath>../parent/pom.xml</relativePath>
  </parent>
  <artifactId>mmm-util</artifactId>
  <version>dev-SNAPSHOT</version>
  <packaging>pom</packaging>
  <name>${project.artifactId}</name>
  <description>Reusable utilities for general purpose.</description>
  <url>http://m-m-m.sourceforge.net/</url>

  <properties>
    <java.version>1.8</java.version>
    <!-- Internal project versions -->
<<<<<<< HEAD
    <net.sf.mmm.l10n.version>1.6.0</net.sf.mmm.l10n.version>
    <net.sf.mmm.util.version>8.6.0-SNAPSHOT</net.sf.mmm.util.version>
=======
    <net.sf.mmm.l10n.version>1.7.0</net.sf.mmm.l10n.version>
    <net.sf.mmm.util.version>7.6.0-SNAPSHOT</net.sf.mmm.util.version>
    <com.google.gwt.version>2.8.1</com.google.gwt.version>
>>>>>>> 565f3225
    <mmm.repository>util</mmm.repository>
  </properties>

  <modules>
    <module>bom</module>
    <module>modules</module>
  </modules>

  <profiles>
    <profile>
      <id>mmm.no.manual.tests</id>
      <activation>
        <property>
          <name>env.CI</name>
          <value>true</value>
        </property>
      </activation>
      <build>
        <plugins>
          <plugin>
            <groupId>org.apache.maven.plugins</groupId>
            <artifactId>maven-surefire-plugin</artifactId>
            <configuration>
              <excludedGroups>net.sf.mmm.test.TestCategoryManual</excludedGroups>
            </configuration>
          </plugin>
        </plugins>
      </build>
    </profile>
  </profiles>
</project><|MERGE_RESOLUTION|>--- conflicted
+++ resolved
@@ -18,14 +18,9 @@
   <properties>
     <java.version>1.8</java.version>
     <!-- Internal project versions -->
-<<<<<<< HEAD
-    <net.sf.mmm.l10n.version>1.6.0</net.sf.mmm.l10n.version>
+    <net.sf.mmm.l10n.version>1.7.0</net.sf.mmm.l10n.version>
     <net.sf.mmm.util.version>8.6.0-SNAPSHOT</net.sf.mmm.util.version>
-=======
-    <net.sf.mmm.l10n.version>1.7.0</net.sf.mmm.l10n.version>
-    <net.sf.mmm.util.version>7.6.0-SNAPSHOT</net.sf.mmm.util.version>
     <com.google.gwt.version>2.8.1</com.google.gwt.version>
->>>>>>> 565f3225
     <mmm.repository>util</mmm.repository>
   </properties>
 
