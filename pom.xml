<?xml version="1.0" encoding="UTF-8"?>
<project xmlns="http://maven.apache.org/POM/4.0.0" xmlns:xsi="http://www.w3.org/2001/XMLSchema-instance"
  xsi:schemaLocation="http://maven.apache.org/POM/4.0.0 http://maven.apache.org/xsd/maven-4.0.0.xsd">
  <modelVersion>4.0.0</modelVersion>
  <parent>
    <groupId>net.sf.m-m-m</groupId>
    <artifactId>mmm</artifactId>
    <version>2.1.0</version>
    <relativePath>../parent/pom.xml</relativePath>
  </parent>
  <artifactId>mmm-util</artifactId>
  <version>dev-SNAPSHOT</version>
  <packaging>pom</packaging>
  <name>${project.artifactId}</name>
  <description>Reusable utilities for general purpose.</description>
  <url>http://m-m-m.sourceforge.net/</url>

  <properties>
    <java.version>1.8</java.version>
    <!-- Internal project versions -->
<<<<<<< HEAD
    <net.sf.mmm.l10n.version>1.5.0</net.sf.mmm.l10n.version>
    <net.sf.mmm.util.version>8.6.0-SNAPSHOT</net.sf.mmm.util.version>
=======
    <net.sf.mmm.l10n.version>1.6.0</net.sf.mmm.l10n.version>
    <net.sf.mmm.util.version>7.6.0-SNAPSHOT</net.sf.mmm.util.version>
>>>>>>> b9bef3fc
  </properties>

  <modules>
    <module>bom</module>
    <module>modules</module>
  </modules>  

  <issueManagement>
    <system>GitHub</system>
    <url>http://github.com/m-m-m/util/issues</url>
  </issueManagement>
  <scm>
    <connection>scm:git:git@github.com:m-m-m/util.git</connection>
    <developerConnection>scm:git:git@github.com:m-m-m/util.git</developerConnection>
    <url>https://github.com/m-m-m/util/tree/master</url>
    <tag/>
  </scm>
</project><|MERGE_RESOLUTION|>--- conflicted
+++ resolved
@@ -18,13 +18,8 @@
   <properties>
     <java.version>1.8</java.version>
     <!-- Internal project versions -->
-<<<<<<< HEAD
-    <net.sf.mmm.l10n.version>1.5.0</net.sf.mmm.l10n.version>
+    <net.sf.mmm.l10n.version>1.6.0</net.sf.mmm.l10n.version>
     <net.sf.mmm.util.version>8.6.0-SNAPSHOT</net.sf.mmm.util.version>
-=======
-    <net.sf.mmm.l10n.version>1.6.0</net.sf.mmm.l10n.version>
-    <net.sf.mmm.util.version>7.6.0-SNAPSHOT</net.sf.mmm.util.version>
->>>>>>> b9bef3fc
   </properties>
 
   <modules>
