--- conflicted
+++ resolved
@@ -231,10 +231,7 @@
         return NlsBundle.class.isAssignableFrom(javaClass);
       }
     };
-<<<<<<< HEAD
     @SuppressWarnings({ "unchecked", "rawtypes" })
-=======
->>>>>>> 7d9f10d1
     Iterable<Class<? extends NlsBundle>> classes = (Iterable) this.classpathScanner.getClasspathResourceClasses(classnameFilter, classFilter);
     for (Class<? extends NlsBundle> bundleInterface : classes) {
       NlsBundle bundle = createBundle(bundleInterface);
