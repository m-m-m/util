/* Copyright (c) The m-m-m Team, Licensed under the Apache License, Version 2.0
 * http://www.apache.org/licenses/LICENSE-2.0 */
package net.sf.mmm.util.text.base;

import java.util.ArrayList;
import java.util.Collections;
import java.util.List;

import javax.inject.Named;
import javax.inject.Singleton;

import net.sf.mmm.util.text.api.Singularizer;

/**
 * This is the implementation of the {@link Singularizer} interface for English language. It aims for
 * simplicity rather than linguistic perfection.
 * 
 * @author Joerg Hohwiller (hohwille at users.sourceforge.net)
 * @since 1.0.0
 */
@Singleton
@Named(Singularizer.CDI_NAME)
public class EnglishSingularizer extends AbstractTextTransformer implements Singularizer {

  /** The singleton instance. */
  public static final EnglishSingularizer INSTANCE = new EnglishSingularizer();

  /** @see #getRules() */
  private static final List<TransformerRule> RULES;

  static {
    List<TransformerRule> rules = new ArrayList<TransformerRule>();

    // SECTION: rules for complete words (excuses)

    rules.add(new SuffixTransformerRule("amountis", "amount"));
    // regular but conflicts with "tis" rule: e.g. "bronchitis"
    rules.add(new SuffixTransformerRule("antis", "anti"));
    rules.add(new SuffixTransformerRule("automata", "automaton"));
    rules.add(new SuffixTransformerRule("axes", "axis"));
    rules.add(new SuffixTransformerRule("blues", "blues"));
    // regular but conflicts with "nis" rule: e.g. "tennis"
    rules.add(new SuffixTransformerRule("bikinis", "bikini"));
    // regular but conflicts with "ies" rule: e.g. "bodies" --> "body"
    rules.add(new SuffixTransformerRule("birdies", "birdie"));
    rules.add(new SuffixTransformerRule("canoes", "canoe"));
    rules.add(new SuffixTransformerRule("children", "child"));
    rules.add(new SuffixTransformerRule("crises", "crisis"));
    rules.add(new SuffixTransformerRule("criteria", "criterion"));
    rules.add(new SuffixTransformerRule("dice", "die"));
    rules.add(new SuffixTransformerRule("feet", "foot"));
    rules.add(new SuffixTransformerRule("geese", "goose"));
    rules.add(new SuffixTransformerRule("lice", "louse"));
    rules.add(new SuffixTransformerRule("media", "medium"));
    rules.add(new SuffixTransformerRule("memoranda", "memorandum"));
    rules.add(new SuffixTransformerRule("men", "man"));
    rules.add(new SuffixTransformerRule("mice", "mouse"));
    rules.add(new SuffixTransformerRule("people", "person"));
    rules.add(new SuffixTransformerRule("phenomena", "phenomenon"));
    rules.add(new SuffixTransformerRule("polyhedra", "polyhedron"));
    // regular but conflicts with "bis" rule: e.g. "cannabis"
    rules.add(new SuffixTransformerRule("rabbis", "rabbi"));
    rules.add(new SuffixTransformerRule("staves", "staff"));
    rules.add(new SuffixTransformerRule("teeth", "tooth"));
    rules.add(new SuffixTransformerRule("testes", "testis"));

    // SECTION: not plural / already singular
    rules.add(new SuffixTransformerRule("abbacies", "abbacies"));
    rules.add(new SuffixTransformerRule("species", "species"));
    rules.add(new SuffixTransformerRule("series", "series"));
    // darkness, witness, faithless, ...
    rules.add(new SuffixTransformerRule("ss", "ss"));
    // cannabis, ibis, pubis, ...
    rules.add(new SuffixTransformerRule("bis", "bis"));
    // his, this, ...
    rules.add(new SuffixTransformerRule("his", "his"));
    // e.g. tennis
    rules.add(new SuffixTransformerRule("nis", "nis"));
    // iris, paris, tigris, ...
    rules.add(new SuffixTransformerRule("ris", "ris"));
    // crisis, analysis, ...
    rules.add(new SuffixTransformerRule("sis", "sis"));
    // bronchitis, gratis, ...
    rules.add(new SuffixTransformerRule("tis", "tis"));
    // axis, prophylaxis, ...
    rules.add(new SuffixTransformerRule("xis", "xis"));

    // SECTION: regular rules

    // interfaCES --> interfaCE
    // plaCES --> plaCE
    rules.add(new SuffixTransformerRule("ces", "ce"));
    // tyPES --> tyPE
    // apES --> aPE
    // scoPES --> scoPE
    rules.add(new SuffixTransformerRule("pes", "pe"));
    // actreSSES --> actreSS
    // maSSES --> maSS
    rules.add(new SuffixTransformerRule("sses", "ss"));
    // houSES --> houSE
    rules.add(new SuffixTransformerRule("ses", "se"));
    // kniVES --> kniFE
    // calVES --> calf
    rules.add(new SuffixTransformerRule("ves", "f"));
    // maTRICES --> maTRIX
    rules.add(new SuffixTransformerRule("trices", "trix"));
    // indICES --> indEX
    // vertICES --> vertEX
    rules.add(new SuffixTransformerRule("ices", "ex"));
    // french: *eaux --> *eau
    // beaux --> beau
    // bureaux --> bureau
    rules.add(new SuffixTransformerRule("eaux", "eau"));
    // ITALIEN: *zzi --> *zzo
    // paparazzi --> paparazzo
    rules.add(new SuffixTransformerRule("zzi", "zzo"));
    // utilitIES --> utilitY
    // ATTENTION:
    // serIES --> serIES
    // specIES --> specIES
    rules.add(new SuffixTransformerRule("ies", "y"));
    rules.add(new SuffixTransformerRule("ues", "ue"));
    rules.add(new SuffixTransformerRule("ees", "ee"));
<<<<<<< HEAD
=======
    // pages -> page (and not pag, see following rule)
    rules.add(new SuffixTransformerRule("ges", "ge"));
>>>>>>> 5a5fe4a1
    // bunchES --> bunch
    // classES --> class
    // EXCUSE: canOES --> canOE, *UES->*UE
    rules.add(new SuffixTransformerRule("es", ""));
    // serviceS --> service
    rules.add(new SuffixTransformerRule("s", ""));
    RULES = Collections.unmodifiableList(rules);
  }

  /**
   * The constructor.
   */
  protected EnglishSingularizer() {

    super();
  }

  /**
   * {@inheritDoc}
   */
  @Override
  protected List<TransformerRule> getRules() {

    return RULES;
  }

}<|MERGE_RESOLUTION|>--- conflicted
+++ resolved
@@ -121,11 +121,8 @@
     rules.add(new SuffixTransformerRule("ies", "y"));
     rules.add(new SuffixTransformerRule("ues", "ue"));
     rules.add(new SuffixTransformerRule("ees", "ee"));
-<<<<<<< HEAD
-=======
     // pages -> page (and not pag, see following rule)
     rules.add(new SuffixTransformerRule("ges", "ge"));
->>>>>>> 5a5fe4a1
     // bunchES --> bunch
     // classES --> class
     // EXCUSE: canOES --> canOE, *UES->*UE
